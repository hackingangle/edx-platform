--- conflicted
+++ resolved
@@ -63,13 +63,10 @@
 header.global.slim {
   @include box-shadow(0 1px 2px rgba(0, 0, 0, .1));
   height: 50px;
-<<<<<<< HEAD
   background: $courseware-header-image;
   background-color: $courseware-header-bg;
-=======
   border-bottom: 1px solid $outer-border-color;
   background: $white;
->>>>>>> 0647a5b0
 
   .guest .secondary {
     margin-right: 0;
