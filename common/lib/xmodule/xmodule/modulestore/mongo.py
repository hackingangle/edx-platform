import pymongo
import sys
import logging
import copy

from collections import namedtuple
from fs.osfs import OSFS
from itertools import repeat
from path import path
from operator import attrgetter
from uuid import uuid4

from importlib import import_module
from xmodule.errortracker import null_error_tracker, exc_info_to_str
from xmodule.mako_module import MakoDescriptorSystem
from xmodule.x_module import XModuleDescriptor
from xmodule.error_module import ErrorDescriptor
from xblock.runtime import DbModel, KeyValueStore, InvalidScopeError
from xblock.core import Scope

from . import ModuleStoreBase, Location, namedtuple_to_son
from .draft import DraftModuleStore
from .exceptions import (ItemNotFoundError,
                         DuplicateItemError)
from .inheritance import own_metadata, INHERITABLE_METADATA, inherit_metadata

log = logging.getLogger(__name__)

# TODO (cpennington): This code currently operates under the assumption that
# there is only one revision for each item. Once we start versioning inside the CMS,
# that assumption will have to change


def get_course_id_no_run(location):
    '''
    '''
    return "/".join([location.org, location.course])


class MongoKeyValueStore(KeyValueStore):
    """
    A KeyValueStore that maps keyed data access to one of the 3 data areas
    known to the MongoModuleStore (data, children, and metadata)
    """
    def __init__(self, data, children, metadata):
        self._data = data
        self._children = children
        self._metadata = metadata

    def get(self, key):
        if key.scope == Scope.children:
            return self._children
        elif key.scope == Scope.parent:
            return None
        elif key.scope == Scope.settings:
            return self._metadata[key.field_name]
        elif key.scope == Scope.content:
            if key.field_name == 'data' and not isinstance(self._data, dict):
                return self._data
            else:
                return self._data[key.field_name]
        else:
            raise InvalidScopeError(key.scope)

    def set(self, key, value):
        if key.scope == Scope.children:
            self._children = value
        elif key.scope == Scope.settings:
            self._metadata[key.field_name] = value
        elif key.scope == Scope.content:
            if key.field_name == 'data' and not isinstance(self._data, dict):
                self._data = value
            else:
                self._data[key.field_name] = value
        else:
            raise InvalidScopeError(key.scope)

    def delete(self, key):
        if key.scope == Scope.children:
            self._children = []
        elif key.scope == Scope.settings:
            if key.field_name in self._metadata:
                del self._metadata[key.field_name]
        elif key.scope == Scope.content:
            if key.field_name == 'data' and not isinstance(self._data, dict):
                self._data = None
            else:
                del self._data[key.field_name]
        else:
            raise InvalidScopeError(key.scope)

    def has(self, key):
        if key.scope in (Scope.children, Scope.parent):
            return True
        elif key.scope == Scope.settings:
            return key.field_name in self._metadata
        elif key.scope == Scope.content:
            if key.field_name == 'data' and not isinstance(self._data, dict):
                return True
            else:
                return key.field_name in self._data
        else:
            return False


MongoUsage = namedtuple('MongoUsage', 'id, def_id')


class CachingDescriptorSystem(MakoDescriptorSystem):
    """
    A system that has a cache of module json that it will use to load modules
    from, with a backup of calling to the underlying modulestore for more data
    TODO (cdodge) when the 'split module store' work has been completed we can remove all
    references to metadata_inheritance_tree
    """
    def __init__(self, modulestore, module_data, default_class, resources_fs,
                 error_tracker, render_template, cached_metadata=None):
        """
        modulestore: the module store that can be used to retrieve additional modules

        module_data: a dict mapping Location -> json that was cached from the
            underlying modulestore

        default_class: The default_class to use when loading an
            XModuleDescriptor from the module_data

        resources_fs: a filesystem, as per MakoDescriptorSystem

        error_tracker: a function that logs errors for later display to users

        render_template: a function for rendering templates, as per
            MakoDescriptorSystem
        """
        super(CachingDescriptorSystem, self).__init__(self.load_item, resources_fs,
                                                      error_tracker, render_template)
        self.modulestore = modulestore
        self.module_data = module_data
        self.default_class = default_class
        # cdodge: other Systems have a course_id attribute defined. To keep things consistent, let's
        # define an attribute here as well, even though it's None
        self.course_id = None
        self.cached_metadata = cached_metadata

    def load_item(self, location):
        """
        Return an XModule instance for the specified location
        """
        location = Location(location)
        json_data = self.module_data.get(location)
        if json_data is None:
            module = self.modulestore.get_item(location)
            if module is not None:
                # update our own cache after going to the DB to get cache miss
                self.module_data.update(module.system.module_data)
            return module
        else:
            # load the module and apply the inherited metadata
            try:
                class_ = XModuleDescriptor.load_class(
                    json_data['location']['category'],
                    self.default_class
                )
                definition = json_data.get('definition', {})
                metadata = json_data.get('metadata', {})
                for old_name, new_name in class_.metadata_translations.items():
                    if old_name in metadata:
                        metadata[new_name] = metadata[old_name]
                        del metadata[old_name]

                kvs = MongoKeyValueStore(
                    definition.get('data', {}),
                    definition.get('children', []),
                    metadata,
                )

                model_data = DbModel(kvs, class_, None, MongoUsage(self.course_id, location))
                module = class_(self, location, model_data)
                if self.cached_metadata is not None:
                    # parent container pointers don't differentiate between draft and non-draft
                    # so when we do the lookup, we should do so with a non-draft location
                    non_draft_loc = location._replace(revision=None)
                    metadata_to_inherit = self.cached_metadata.get(non_draft_loc.url(), {})
                    inherit_metadata(module, metadata_to_inherit)
                return module
            except:
                log.warning("Failed to load descriptor", exc_info=True)
                return ErrorDescriptor.from_json(
                    json_data,
                    self,
                    error_msg=exc_info_to_str(sys.exc_info())
                )


def location_to_query(location, wildcard=True):
    """
    Takes a Location and returns a SON object that will query for that location.
    Fields in location that are None are ignored in the query

    If `wildcard` is True, then a None in a location is treated as a wildcard
    query. Otherwise, it is searched for literally
    """
    query = namedtuple_to_son(Location(location), prefix='_id.')

    if wildcard:
        for key, value in query.items():
            # don't allow wildcards on revision, since public is set as None, so
            # its ambiguous between None as a real value versus None=wildcard
            if value is None and key != '_id.revision':
                del query[key]

    return query


metadata_cache_key = attrgetter('org', 'course')


class MongoModuleStore(ModuleStoreBase):
    """
    A Mongodb backed ModuleStore
    """

    # TODO (cpennington): Enable non-filesystem filestores
    def __init__(self, host, db, collection, fs_root, render_template,
                 port=27017, default_class=None,
                 error_tracker=null_error_tracker,
                 user=None, password=None, request_cache=None,
                 metadata_inheritance_cache_subsystem=None, **kwargs):

        ModuleStoreBase.__init__(self)

        self.collection = pymongo.connection.Connection(
            host=host,
            port=port,
            **kwargs
        )[db][collection]

        if user is not None and password is not None:
            self.collection.database.authenticate(user, password)

        # Force mongo to report errors, at the expense of performance
        self.collection.safe = True

        # Force mongo to maintain an index over _id.* that is in the same order
        # that is used when querying by a location
        self.collection.ensure_index(
            zip(('_id.' + field for field in Location._fields), repeat(1)))

        if default_class is not None:
            module_path, _, class_name = default_class.rpartition('.')
            class_ = getattr(import_module(module_path), class_name)
            self.default_class = class_
        else:
            self.default_class = None
        self.fs_root = path(fs_root)
        self.error_tracker = error_tracker
        self.render_template = render_template
        self.ignore_write_events_on_courses = []
        self.request_cache = request_cache
        self.metadata_inheritance_cache_subsystem = metadata_inheritance_cache_subsystem

    def compute_metadata_inheritance_tree(self, location):
        '''
        TODO (cdodge) This method can be deleted when the 'split module store' work has been completed
        '''

        # get all collections in the course, this query should not return any leaf nodes
        # note this is a bit ugly as when we add new categories of containers, we have to add it here
        query = {'_id.org': location.org,
                 '_id.course': location.course,
                 '_id.category': {'$in': ['course', 'chapter', 'sequential', 'vertical',
                                          'wrapper', 'problemset', 'conditional']}
                 }
        # we just want the Location, children, and inheritable metadata
        record_filter = {'_id': 1, 'definition.children': 1}

        # just get the inheritable metadata since that is all we need for the computation
        # this minimizes both data pushed over the wire
        for attr in INHERITABLE_METADATA:
            record_filter['metadata.{0}'.format(attr)] = 1

        # call out to the DB
        resultset = self.collection.find(query, record_filter)

        results_by_url = {}
        root = None

        # now go through the results and order them by the location url
        for result in resultset:
            location = Location(result['_id'])
            # We need to collate between draft and non-draft
            # i.e. draft verticals can have children which are not in non-draft versions
            location = location._replace(revision=None)
            location_url = location.url()
            if location_url in results_by_url:
                existing_children = results_by_url[location_url].get('definition', {}).get('children', [])
                additional_children = result.get('definition', {}).get('children', [])
                total_children = existing_children + additional_children
                if 'definition' not in results_by_url[location_url]:
                    results_by_url[location_url]['definition'] = {}
                results_by_url[location_url]['definition']['children'] = total_children
            results_by_url[location.url()] = result
            if location.category == 'course':
                root = location.url()

        # now traverse the tree and compute down the inherited metadata
        metadata_to_inherit = {}

        def _compute_inherited_metadata(url):
            """
            Helper method for computing inherited metadata for a specific location url
            """
            # check for presence of metadata key. Note that a given module may not yet be fully formed.
            # example: update_item -> update_children -> update_metadata sequence on new item create
            # if we get called here without update_metadata called first then 'metadata' hasn't been set
            # as we're not fully transactional at the DB layer. Same comment applies to below key name
            # check
            my_metadata = results_by_url[url].get('metadata', {})

            # go through all the children and recurse, but only if we have
            # in the result set. Remember results will not contain leaf nodes
            for child in results_by_url[url].get('definition', {}).get('children', []):
                if child in results_by_url:
                    new_child_metadata = copy.deepcopy(my_metadata)
                    new_child_metadata.update(results_by_url[child].get('metadata', {}))
                    results_by_url[child]['metadata'] = new_child_metadata
                    metadata_to_inherit[child] = new_child_metadata
                    _compute_inherited_metadata(child)
                else:
                    # this is likely a leaf node, so let's record what metadata we need to inherit
                    metadata_to_inherit[child] = my_metadata

        if root is not None:
            _compute_inherited_metadata(root)

        return metadata_to_inherit

    def get_cached_metadata_inheritance_tree(self, location, force_refresh=False):
        '''
        TODO (cdodge) This method can be deleted when the 'split module store' work has been completed
        '''
        key = metadata_cache_key(location)
        tree = {}

        if not force_refresh:
            # see if we are first in the request cache (if present)
            if self.request_cache is not None and key in self.request_cache.data.get('metadata_inheritance', {}):
                return self.request_cache.data['metadata_inheritance'][key]

            # then look in any caching subsystem (e.g. memcached)
            if self.metadata_inheritance_cache_subsystem is not None:
                tree = self.metadata_inheritance_cache_subsystem.get(key, {})
            else:
                logging.warning('Running MongoModuleStore without a metadata_inheritance_cache_subsystem. This is OK in localdev and testing environment. Not OK in production.')

        if not tree:
            # if not in subsystem, or we are on force refresh, then we have to compute
            tree = self.compute_metadata_inheritance_tree(location)

            # now write out computed tree to caching subsystem (e.g. memcached), if available
            if self.metadata_inheritance_cache_subsystem is not None:
                self.metadata_inheritance_cache_subsystem.set(key, tree)

        # now populate a request_cache, if available. NOTE, we are outside of the
        # scope of the above if: statement so that after a memcache hit, it'll get
        # put into the request_cache
        if self.request_cache is not None:
            # we can't assume the 'metadatat_inheritance' part of the request cache dict has been
            # defined
            if 'metadata_inheritance' not in self.request_cache.data:
                self.request_cache.data['metadata_inheritance'] = {}
            self.request_cache.data['metadata_inheritance'][key] = tree

        return tree

    def refresh_cached_metadata_inheritance_tree(self, location):
        """
        Refresh the cached metadata inheritance tree for the org/course combination
        for location
        """
        pseudo_course_id = '/'.join([location.org, location.course])
        if pseudo_course_id not in self.ignore_write_events_on_courses:
            self.get_cached_metadata_inheritance_tree(location, force_refresh=True)

    def _clean_item_data(self, item):
        """
        Renames the '_id' field in item to 'location'
        """
        item['location'] = item['_id']
        del item['_id']

    def _query_children_for_cache_children(self, items):
        # first get non-draft in a round-trip
        query = {
            '_id': {'$in': [namedtuple_to_son(Location(item)) for item in items]}
        }
        return list(self.collection.find(query))

    def _cache_children(self, items, depth=0):
        """
        Returns a dictionary mapping Location -> item data, populated with json data
        for all descendents of items up to the specified depth.
        (0 = no descendents, 1 = children, 2 = grandchildren, etc)
        If depth is None, will load all the children.
        This will make a number of queries that is linear in the depth.
        """

        data = {}
        to_process = list(items)
        while to_process and depth is None or depth >= 0:
            children = []
            for item in to_process:
                self._clean_item_data(item)
                children.extend(item.get('definition', {}).get('children', []))
                data[Location(item['location'])] = item

            if depth == 0:
                break

            # Load all children by id. See
            # http://www.mongodb.org/display/DOCS/Advanced+Queries#AdvancedQueries-%24or
            # for or-query syntax
            to_process = []
            if children:
                to_process = self._query_children_for_cache_children(children)

            # If depth is None, then we just recurse until we hit all the descendents
            if depth is not None:
                depth -= 1

        return data

    def _load_item(self, item, data_cache, apply_cached_metadata=True):
        """
        Load an XModuleDescriptor from item, using the children stored in data_cache
        """
        data_dir = getattr(item, 'data_dir', item['location']['course'])
        root = self.fs_root / data_dir

        if not root.isdir():
            root.mkdir()

        resource_fs = OSFS(root)

        cached_metadata = {}
        if apply_cached_metadata:
            cached_metadata = self.get_cached_metadata_inheritance_tree(Location(item['location']))

        # TODO (cdodge): When the 'split module store' work has been completed, we should remove
        # the 'metadata_inheritance_tree' parameter
        system = CachingDescriptorSystem(
            self,
            data_cache,
            self.default_class,
            resource_fs,
            self.error_tracker,
            self.render_template,
            cached_metadata,
        )
        return system.load_item(item['location'])

    def _load_items(self, items, depth=0):
        """
        Load a list of xmodules from the data in items, with children cached up
        to specified depth
        """
        data_cache = self._cache_children(items, depth)

        # if we are loading a course object, if we're not prefetching children (depth != 0) then don't
        # bother with the metadata inheritance
        return [self._load_item(item, data_cache,
                apply_cached_metadata=(item['location']['category'] != 'course' or depth != 0)) for item in items]

    def get_courses(self):
        '''
        Returns a list of course descriptors.
        '''
        # TODO (vshnayder): Why do I have to specify i4x here?
<<<<<<< HEAD
        course_filter = Location(category="course")
        return (item for item in self.get_items(course_filter) if item.location.course != 'templates')
=======
        course_filter = Location("i4x", category="course")
        return [
            course
            for course
            in self.get_items(course_filter)
            if not (
                course.location.org == 'edx' and
                course.location.course == 'templates'
            )
        ]
>>>>>>> f0bd73b2

    def _find_one(self, location):
        '''Look for a given location in the collection.  If revision is not
        specified, returns the latest.  If the item is not present, raise
        ItemNotFoundError.
        '''
        item = self.collection.find_one(
            location_to_query(location, wildcard=False),
            sort=[('revision', pymongo.ASCENDING)],
        )
        if item is None:
            raise ItemNotFoundError(location)
        return item

    def has_item(self, location):
        """
        Returns True if location exists in this ModuleStore.
        """
        location = Location.ensure_fully_specified(location)
        try:
            self._find_one(location)
            return True
        except ItemNotFoundError:
            return False

    def get_item(self, location, depth=0):
        """
        Returns an XModuleDescriptor instance for the item at location.

        If any segment of the location is None except revision, raises
            xmodule.modulestore.exceptions.InsufficientSpecificationError
        If no object is found at that location, raises
            xmodule.modulestore.exceptions.ItemNotFoundError

        location: a Location object
        depth (int): An argument that some module stores may use to prefetch
            descendents of the queried modules for more efficient results later
            in the request. The depth is counted in the number of
            calls to get_children() to cache. None indicates to cache all descendents.
        """
        location = Location.ensure_fully_specified(location)
        item = self._find_one(location)
        module = self._load_items([item], depth)[0]
        return module

    def get_instance(self, course_id, location, depth=0):
        """
        TODO (vshnayder): implement policy tracking in mongo.
        For now, just delegate to get_item and ignore policy.

        depth (int): An argument that some module stores may use to prefetch
            descendents of the queried modules for more efficient results later
            in the request. The depth is counted in the number of
            calls to get_children() to cache. None indicates to cache all descendents.
        """
        return self.get_item(location, depth=depth)

    def get_items(self, location, course_id=None, depth=0):
        items = self.collection.find(
            location_to_query(location),
            sort=[('revision', pymongo.ASCENDING)],
        )

        modules = self._load_items(list(items), depth)
        return modules

    def clone_item(self, source, location):
        """
        Clone a new item that is a copy of the item at the location `source`
        and writes it to `location`
        """
        item = None
        try:
            source_item = self.collection.find_one(location_to_query(source))

            # allow for some programmatically generated substitutions in metadata, e.g. Discussion_id's should be auto-generated
            for key in source_item['metadata'].keys():
                if source_item['metadata'][key] == '$$GUID$$':
                    source_item['metadata'][key] = uuid4().hex

            source_item['_id'] = Location(location).dict()
            self.collection.insert(
                source_item,
                # Must include this to avoid the django debug toolbar (which defines the deprecated "safe=False")
                # from overriding our default value set in the init method.
                safe=self.collection.safe
            )
            item = self._load_items([source_item])[0]

            # VS[compat] cdodge: This is a hack because static_tabs also have references from the course module, so
            # if we add one then we need to also add it to the policy information (i.e. metadata)
            # we should remove this once we can break this reference from the course to static tabs
            if location.category == 'static_tab':
                course = self.get_course_for_item(item.location)
                existing_tabs = course.tabs or []
                existing_tabs.append({
                    'type': 'static_tab',
                    'name': item.display_name,
                    'url_slug': item.location.name
                })
                course.tabs = existing_tabs
                self.update_metadata(course.location, course._model_data._kvs._metadata)

        except pymongo.errors.DuplicateKeyError:
            raise DuplicateItemError(location)

        # recompute (and update) the metadata inheritance tree which is cached
        self.refresh_cached_metadata_inheritance_tree(Location(location))
        self.fire_updated_modulestore_signal(get_course_id_no_run(Location(location)), Location(location))

        return item

    def fire_updated_modulestore_signal(self, course_id, location):
        if self.modulestore_update_signal is not None:
            self.modulestore_update_signal.send(self, modulestore=self, course_id=course_id,
                                                location=location)

    def get_course_for_item(self, location, depth=0):
        '''
        VS[compat]
        cdodge: for a given Xmodule, return the course that it belongs to
        NOTE: This makes a lot of assumptions about the format of the course location
        Also we have to assert that this module maps to only one course item - it'll throw an
        assert if not
        This is only used to support static_tabs as we need to be course module aware
        '''

        # @hack! We need to find the course location however, we don't
        # know the 'name' parameter in this context, so we have
        # to assume there's only one item in this query even though we are not specifying a name
        course_search_location = ['i4x', location.org, location.course, 'course', None]
        courses = self.get_items(course_search_location, depth=depth)

        # make sure we found exactly one match on this above course search
        found_cnt = len(courses)
        if found_cnt == 0:
            raise Exception('Could not find course at {0}'.format(course_search_location))

        if found_cnt > 1:
            raise Exception('Found more than one course at {0}. There should only be one!!! '
                            'Dump = {1}'.format(course_search_location, courses))

        return courses[0]

    def _update_single_item(self, location, update):
        """
        Set update on the specified item, and raises ItemNotFoundError
        if the location doesn't exist
        """

        # See http://www.mongodb.org/display/DOCS/Updating for
        # atomic update syntax
        result = self.collection.update(
            {'_id': Location(location).dict()},
            {'$set': update},
            multi=False,
            upsert=True,
            # Must include this to avoid the django debug toolbar (which defines the deprecated "safe=False")
            # from overriding our default value set in the init method.
            safe=self.collection.safe
        )
        if result['n'] == 0:
            raise ItemNotFoundError(location)

    def update_item(self, course_id, location, data):
        """
        Set the data in the item specified by the location to
        data

        location: Something that can be passed to Location
        data: A nested dictionary of problem data
        """

        self._update_single_item(location, {'definition.data': data})

    def update_children(self, location, children):
        """
        Set the children for the item specified by the location to
        children

        location: Something that can be passed to Location
        children: A list of child item identifiers
        """

        self._update_single_item(location, {'definition.children': children})
        # recompute (and update) the metadata inheritance tree which is cached
        self.refresh_cached_metadata_inheritance_tree(Location(location))
        # fire signal that we've written to DB
        self.fire_updated_modulestore_signal(get_course_id_no_run(Location(location)), Location(location))

    def update_metadata(self, location, metadata):
        """
        Set the metadata for the item specified by the location to
        metadata

        location: Something that can be passed to Location
        metadata: A nested dictionary of module metadata
        """
        # VS[compat] cdodge: This is a hack because static_tabs also have references from the course module, so
        # if we add one then we need to also add it to the policy information (i.e. metadata)
        # we should remove this once we can break this reference from the course to static tabs
        loc = Location(location)
        if loc.category == 'static_tab':
            course = self.get_course_for_item(loc)
            existing_tabs = course.tabs or []
            for tab in existing_tabs:
                if tab.get('url_slug') == loc.name:
                    tab['name'] = metadata.get('display_name')
                    break
            course.tabs = existing_tabs
            self.update_metadata(course.location, own_metadata(course))

        self._update_single_item(location, {'metadata': metadata})
        # recompute (and update) the metadata inheritance tree which is cached
        self.refresh_cached_metadata_inheritance_tree(loc)
        self.fire_updated_modulestore_signal(get_course_id_no_run(Location(location)), Location(location))

    def delete_item(self, location, delete_all_versions=False):
        """
        Delete an item from this modulestore

        location: Something that can be passed to Location
        delete_all_versions: is here because the DraftMongoModuleStore needs it and we need to keep the interface the same. It is unused.
        """
        # VS[compat] cdodge: This is a hack because static_tabs also have references from the course module, so
        # if we add one then we need to also add it to the policy information (i.e. metadata)
        # we should remove this once we can break this reference from the course to static tabs
        if location.category == 'static_tab':
            item = self.get_item(location)
            course = self.get_course_for_item(item.location)
            existing_tabs = course.tabs or []
            course.tabs = [tab for tab in existing_tabs if tab.get('url_slug') != location.name]
            self.update_metadata(course.location, own_metadata(course))

        # Must include this to avoid the django debug toolbar (which defines the deprecated "safe=False")
        # from overriding our default value set in the init method.
        self.collection.remove({'_id': Location(location).dict()}, safe=self.collection.safe)
        # recompute (and update) the metadata inheritance tree which is cached
        self.refresh_cached_metadata_inheritance_tree(Location(location))
        self.fire_updated_modulestore_signal(get_course_id_no_run(Location(location)), Location(location))

    def get_parent_locations(self, course_id, location):
        '''Find all locations that are the parents of this location in this
        course.  Needed for path_to_location().
        '''
        location = Location.ensure_fully_specified(location)
        items = self.collection.find({'definition.children': location.url()},
                                     {'_id': True})
        return [i['_id'] for i in items]

    def get_errored_courses(self):
        """
        This function doesn't make sense for the mongo modulestore, as courses
        are loaded on demand, rather than up front
        """
        return {}


# DraftModuleStore is first, because it needs to intercept calls to MongoModuleStore
class DraftMongoModuleStore(DraftModuleStore, MongoModuleStore):
    """
    Version of MongoModuleStore with draft capability mixed in
    """
    """
    Version of MongoModuleStore with draft capability mixed in
    """
    pass<|MERGE_RESOLUTION|>--- conflicted
+++ resolved
@@ -475,10 +475,6 @@
         Returns a list of course descriptors.
         '''
         # TODO (vshnayder): Why do I have to specify i4x here?
-<<<<<<< HEAD
-        course_filter = Location(category="course")
-        return (item for item in self.get_items(course_filter) if item.location.course != 'templates')
-=======
         course_filter = Location("i4x", category="course")
         return [
             course
@@ -489,7 +485,6 @@
                 course.location.course == 'templates'
             )
         ]
->>>>>>> f0bd73b2
 
     def _find_one(self, location):
         '''Look for a given location in the collection.  If revision is not
