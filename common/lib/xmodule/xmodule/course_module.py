from cStringIO import StringIO
from math import exp
from lxml import etree
from path import path  # NOTE (THK): Only used for detecting presence of syllabus
import requests
from datetime import datetime

import dateutil.parser

from xmodule.modulestore import Location
from xmodule.seq_module import SequenceDescriptor, SequenceModule
from xmodule.timeparse import parse_time
from xmodule.util.decorators import lazyproperty
from xmodule.graders import grader_from_conf
import json

from xblock.core import Scope, List, String, Object, Boolean
from .fields import Date
<<<<<<< HEAD
import logging
from xmodule.fields import DateTime
from xmodule.modulestore.locator import CourseLocator
=======
from django.utils.timezone import UTC
from xmodule.util import date_utils
>>>>>>> 6c4ebbe6


log = logging.getLogger(__name__)


class StringOrDate(Date):
    def from_json(self, value):
        """
        Parse an optional metadata key containing a time or a string:
        if present, assume it's a string if it doesn't parse.
        """
        try:
            result = super(StringOrDate, self).from_json(value)
        except ValueError:
            return value
        if result is None:
            return value
        else:
            return result

    def to_json(self, value):
        """
        Convert a time struct or string to a string.
        """
        try:
            result = super(StringOrDate, self).to_json(value)
        except:
            return value
        if result is None:
            return value
        else:
            return result


edx_xml_parser = etree.XMLParser(dtd_validation=False, load_dtd=False,
                                 remove_comments=True, remove_blank_text=True)

_cached_toc = {}


class Textbook(object):
    def __init__(self, title, book_url):
        self.title = title
        self.book_url = book_url
        self.start_page = int(self.table_of_contents[0].attrib['page'])

        # The last page should be the last element in the table of contents,
        # but it may be nested. So recurse all the way down the last element
        last_el = self.table_of_contents[-1]
        while last_el.getchildren():
            last_el = last_el[-1]

        self.end_page = int(last_el.attrib['page'])

    @lazyproperty
    def table_of_contents(self):
        """
        Accesses the textbook's table of contents (default name "toc.xml") at the URL self.book_url

        Returns XML tree representation of the table of contents
        """
        toc_url = self.book_url + 'toc.xml'

        # cdodge: I've added this caching of TOC because in Mongo-backed instances (but not Filesystem stores)
        # course modules have a very short lifespan and are constantly being created and torn down.
        # Since this module in the __init__() method does a synchronous call to AWS to get the TOC
        # this is causing a big performance problem. So let's be a bit smarter about this and cache
        # each fetch and store in-mem for 10 minutes.
        # NOTE: I have to get this onto sandbox ASAP as we're having runtime failures. I'd like to swing back and
        # rewrite to use the traditional Django in-memory cache.
        try:
            # see if we already fetched this
            if toc_url in _cached_toc:
                (table_of_contents, timestamp) = _cached_toc[toc_url]
                age = datetime.now() - timestamp
                # expire every 10 minutes
                if age.seconds < 600:
                    return table_of_contents
        except Exception as err:
            pass

        # Get the table of contents from S3
        log.info("Retrieving textbook table of contents from %s" % toc_url)
        try:
            r = requests.get(toc_url)
        except Exception as err:
            msg = 'Error %s: Unable to retrieve textbook table of contents at %s' % (err, toc_url)
            log.error(msg)
            raise Exception(msg)

        # TOC is XML. Parse it
        try:
            table_of_contents = etree.fromstring(r.text)
        except Exception as err:
            msg = 'Error %s: Unable to parse XML for textbook table of contents at %s' % (err, toc_url)
            log.error(msg)
            raise Exception(msg)

        return table_of_contents


class TextbookList(List):
    def from_json(self, values):
        textbooks = []
        for title, book_url in values:
            try:
                textbooks.append(Textbook(title, book_url))
            except:
                # If we can't get to S3 (e.g. on a train with no internet), don't break
                # the rest of the courseware.
                log.exception("Couldn't load textbook ({0}, {1})".format(title, book_url))
                continue

        return textbooks

    def to_json(self, values):
        json_data = []
        for val in values:
            if isinstance(val, Textbook):
                json_data.append((val.title, val.book_url))
            elif isinstance(val, tuple):
                json_data.append(val)
            else:
                continue
        return json_data


class CourseFields(object):
    textbooks = TextbookList(help="List of pairs of (title, url) for textbooks used in this course",
        default=[], scope=Scope.content)
    wiki_slug = String(help="Slug that points to the wiki for this course", scope=Scope.content)
    enrollment_start = DateTime(help="Date that enrollment for this class is opened", scope=Scope.settings)
    enrollment_end = DateTime(help="Date that enrollment for this class is closed", scope=Scope.settings)
    start = DateTime(help="Start time when this module is visible",
        default=datetime.utcnow(),
        scope=Scope.settings)
    end = DateTime(help="Date that this class ends", scope=Scope.settings)
    advertised_start = String(help="Date that this course is advertised to start", scope=Scope.settings)
    grading_policy = Object(help="Grading policy definition for this class",
        default={"GRADER": [
                {
                    "type": "Homework",
                    "min_count": 12,
                    "drop_count": 2,
                    "short_label": "HW",
                    "weight": 0.15
                },
                {
                    "type": "Lab",
                    "min_count": 12,
                    "drop_count": 2,
                    "weight": 0.15
                },
                {
                    "type": "Midterm Exam",
                    "short_label": "Midterm",
                    "min_count": 1,
                    "drop_count": 0,
                    "weight": 0.3
                },
                {
                    "type": "Final Exam",
                    "short_label": "Final",
                    "min_count": 1,
                    "drop_count": 0,
                    "weight": 0.4
                }
            ],
            "GRADE_CUTOFFS": {
                "Pass": 0.5
            }},
            scope=Scope.content)
    show_calculator = Boolean(help="Whether to show the calculator in this course", default=False, scope=Scope.settings)
    display_name = String(help="Display name for this module", scope=Scope.settings)
    tabs = List(help="List of tabs to enable in this course", scope=Scope.settings)
    end_of_course_survey_url = String(help="Url for the end-of-course survey", scope=Scope.settings)
    discussion_blackouts = List(help="List of pairs of start/end dates for discussion blackouts", scope=Scope.settings)
    discussion_topics = Object(
        help="Map of topics names to ids",
        scope=Scope.settings
        )
    testcenter_info = Object(help="Dictionary of Test Center info", scope=Scope.settings)
    announcement = Date(help="Date this course is announced", scope=Scope.settings)
    cohort_config = Object(help="Dictionary defining cohort configuration", scope=Scope.settings)
    is_new = Boolean(help="Whether this course should be flagged as new", scope=Scope.settings)
    no_grade = Boolean(help="True if this course isn't graded", default=False, scope=Scope.settings)
    disable_progress_graph = Boolean(help="True if this course shouldn't display the progress graph", default=False, scope=Scope.settings)
    pdf_textbooks = List(help="List of dictionaries containing pdf_textbook configuration", scope=Scope.settings)
    html_textbooks = List(help="List of dictionaries containing html_textbook configuration", scope=Scope.settings)
    remote_gradebook = Object(scope=Scope.settings)
    allow_anonymous = Boolean(scope=Scope.settings, default=True)
    allow_anonymous_to_peers = Boolean(scope=Scope.settings, default=False)
    advanced_modules = List(help="Beta modules used in your course", scope=Scope.settings)
    has_children = True
    checklists = List(scope=Scope.settings,
        default=[
            {"short_description" : "Getting Started With Studio",
             "items" : [{"short_description": "Add Course Team Members",
                         "long_description": "Grant your collaborators permission to edit your course so you can work together.",
                         "is_checked": False,
                         "action_url": "ManageUsers",
                         "action_text": "Edit Course Team",
                         "action_external": False},
                        {"short_description": "Set Important Dates for Your Course",
                         "long_description": "Establish your course's student enrollment and launch dates on the Schedule and Details page.",
                         "is_checked": False,
                         "action_url": "SettingsDetails",
                         "action_text": "Edit Course Details &amp; Schedule",
                         "action_external": False},
                         {"short_description": "Draft Your Course's Grading Policy",
                         "long_description": "Set up your assignment types and grading policy even if you haven't created all your assignments.",
                         "is_checked": False,
                         "action_url": "SettingsGrading",
                         "action_text": "Edit Grading Settings",
                         "action_external": False},
                         {"short_description": "Explore the Other Studio Checklists",
                         "long_description": "Discover other available course authoring tools, and find help when you need it.",
                         "is_checked": False,
                         "action_url": "",
                         "action_text": "",
                         "action_external": False}]
            },
            {"short_description" : "Draft a Rough Course Outline",
             "items" : [{"short_description": "Create Your First Section and Subsection",
                          "long_description": "Use your course outline to build your first Section and Subsection.",
                          "is_checked": False,
                          "action_url": "CourseOutline",
                          "action_text": "Edit Course Outline",
                          "action_external": False},
                         {"short_description": "Set Section Release Dates",
                          "long_description": "Specify the release dates for each Section in your course. Sections become visible to students on their release dates.",
                          "is_checked": False,
                          "action_url": "CourseOutline",
                          "action_text": "Edit Course Outline",
                          "action_external": False},
                          {"short_description": "Designate a Subsection as Graded",
                          "long_description": "Set a Subsection to be graded as a specific assignment type. Assignments within graded Subsections count toward a student's final grade.",
                          "is_checked": False,
                          "action_url": "CourseOutline",
                          "action_text": "Edit Course Outline",
                          "action_external": False},
                          {"short_description": "Reordering Course Content",
                          "long_description": "Use drag and drop to reorder the content in your course.",
                          "is_checked": False,
                          "action_url": "CourseOutline",
                          "action_text": "Edit Course Outline",
                          "action_external": False},
                          {"short_description": "Renaming Sections",
                          "long_description": "Rename Sections by clicking the Section name from the Course Outline.",
                          "is_checked": False,
                          "action_url": "CourseOutline",
                          "action_text": "Edit Course Outline",
                          "action_external": False},
                          {"short_description": "Deleting Course Content",
                          "long_description": "Delete Sections, Subsections, or Units you don't need anymore. Be careful, as there is no Undo function.",
                          "is_checked": False,
                          "action_url": "CourseOutline",
                          "action_text": "Edit Course Outline",
                          "action_external": False},
                          {"short_description": "Add an Instructor-Only Section to Your Outline",
                          "long_description": "Some course authors find using a section for unsorted, in-progress work useful. To do this, create a section and set the release date to the distant future.",
                          "is_checked": False,
                          "action_url": "CourseOutline",
                          "action_text": "Edit Course Outline",
                          "action_external": False}]
            },
            {"short_description" : "Explore edX's Support Tools",
             "items" : [{"short_description": "Explore the Studio Help Forum",
                          "long_description": "Access the Studio Help forum from the menu that appears when you click your user name in the top right corner of Studio.",
                          "is_checked": False,
                          "action_url": "http://help.edge.edx.org/",
                          "action_text": "Visit Studio Help",
                          "action_external": True},
                         {"short_description": "Enroll in edX 101",
                          "long_description": "Register for edX 101, edX's primer for course creation.",
                          "is_checked": False,
                          "action_url": "https://edge.edx.org/courses/edX/edX101/How_to_Create_an_edX_Course/about",
                          "action_text": "Register for edX 101",
                          "action_external": True},
                          {"short_description": "Download the Studio Documentation",
                          "long_description": "Download the searchable Studio reference documentation in PDF form.",
                          "is_checked": False,
                          "action_url": "http://files.edx.org/Getting_Started_with_Studio.pdf",
                          "action_text": "Download Documentation",
                          "action_external": True}]
            },
            {"short_description" : "Draft Your Course About Page",
             "items" : [{"short_description": "Draft a Course Description",
                          "long_description": "Courses on edX have an About page that includes a course video, description, and more. Draft the text students will read before deciding to enroll in your course.",
                          "is_checked": False,
                          "action_url": "SettingsDetails",
                          "action_text": "Edit Course Schedule &amp; Details",
                          "action_external": False},
                         {"short_description": "Add Staff Bios",
                          "long_description": "Showing prospective students who their instructor will be is helpful. Include staff bios on the course About page.",
                          "is_checked": False,
                          "action_url": "SettingsDetails",
                          "action_text": "Edit Course Schedule &amp; Details",
                          "action_external": False},
                          {"short_description": "Add Course FAQs",
                          "long_description": "Include a short list of frequently asked questions about your course.",
                          "is_checked": False,
                          "action_url": "SettingsDetails",
                          "action_text": "Edit Course Schedule &amp; Details",
                          "action_external": False},
                          {"short_description": "Add Course Prerequisites",
                          "long_description": "Let students know what knowledge and/or skills they should have before they enroll in your course.",
                          "is_checked": False,
                          "action_url": "SettingsDetails",
                          "action_text": "Edit Course Schedule &amp; Details",
                          "action_external": False}]
            }
        ])
    info_sidebar_name = String(scope=Scope.settings, default='Course Handouts')
    show_timezone = Boolean(help="True if timezones should be shown on dates in the courseware", scope=Scope.settings, default=True)

    # An extra property is used rather than the wiki_slug/number because
    # there are courses that change the number for different runs. This allows
    # courses to share the same css_class across runs even if they have
    # different numbers.
    #
    # TODO get rid of this as soon as possible or potentially build in a robust
    # way to add in course-specific styling. There needs to be a discussion
    # about the right way to do this, but arjun will address this ASAP. Also
    # note that the courseware template needs to change when this is removed.
    css_class = String(help="DO NOT USE THIS", scope=Scope.settings)

    # TODO: This is a quick kludge to allow CS50 (and other courses) to
    # specify their own discussion forums as external links by specifying a
    # "discussion_link" in their policy JSON file. This should later get
    # folded in with Syllabus, Course Info, and additional Custom tabs in a
    # more sensible framework later.
    discussion_link = String(help="DO NOT USE THIS", scope=Scope.settings)

    # TODO: same as above, intended to let internal CS50 hide the progress tab
    # until we get grade integration set up.
    # Explicit comparison to True because we always want to return a bool.
    hide_progress_tab = Boolean(help="DO NOT USE THIS", scope=Scope.settings)


class CourseDescriptor(CourseFields, SequenceDescriptor):
    module_class = SequenceModule

    def __init__(self, *args, **kwargs):
        '''
        Expects args of system, category, location, and model_data
        '''
        # TODO a lot of this is overkill for just retrieving the course. e.g.,
        # to just show a dashboard of courses. Can we move it?
        super(CourseDescriptor, self).__init__(*args, **kwargs)

        if self.wiki_slug is None:
            if isinstance(self.location, Location):
                self.wiki_slug = self.location.course
            elif isinstance(self.location, CourseLocator):
                self.wiki_slug = self.location.course_id or self.display_name

        msg = None
<<<<<<< HEAD
=======
        if self.start is None:
            msg = "Course loaded without a valid start date. id = %s" % self.id
            self.start = datetime.now(UTC())
            log.critical(msg)
            self.system.error_tracker(msg)
>>>>>>> 6c4ebbe6

        # NOTE: relies on the modulestore to call set_grading_policy() right after
        # init.  (Modulestore is in charge of figuring out where to load the policy from)

        # NOTE (THK): This is a last-minute addition for Fall 2012 launch to dynamically
        #   disable the syllabus content for courses that do not provide a syllabus
        if self.system.resources_fs is None:
            self.syllabus_present = False
        else:
            self.syllabus_present = self.system.resources_fs.exists(path('syllabus'))
        self._grading_policy = {}

        self.set_grading_policy(self.grading_policy)
        if self.discussion_topics == {}:
            self.discussion_topics = {'General': {'id': str(self.location)}}

        self.test_center_exams = []
        test_center_info = self.testcenter_info
        if test_center_info is not None:
            for exam_name in test_center_info:
                try:
                    exam_info = test_center_info[exam_name]
                    self.test_center_exams.append(self.TestCenterExam(self.id, exam_name, exam_info))
                except Exception as err:
                    # If we can't parse the test center exam info, don't break
                    # the rest of the courseware.
                    msg = 'Error %s: Unable to load test-center exam info for exam "%s" of course "%s"' % (err, exam_name, self.id)
                    log.error(msg)
                    continue

        # TODO check that this is still needed here and can't be by defaults.
        if self.tabs is None:
            # When calling the various _tab methods, can omit the 'type':'blah' from the
            # first arg, since that's only used for dispatch
            tabs = []
            tabs.append({'type': 'courseware'})
            tabs.append({'type': 'course_info', 'name': 'Course Info'})

            if self.syllabus_present:
                tabs.append({'type': 'syllabus'})

            tabs.append({'type': 'textbooks'})

            # # If they have a discussion link specified, use that even if we feature
            # # flag discussions off. Disabling that is mostly a server safety feature
            # # at this point, and we don't need to worry about external sites.
            if self.discussion_link:
                tabs.append({'type': 'external_discussion', 'link': self.discussion_link})
            else:
                tabs.append({'type': 'discussion', 'name': 'Discussion'})

            tabs.append({'type': 'wiki', 'name': 'Wiki'})

            if not self.hide_progress_tab:
                tabs.append({'type': 'progress', 'name': 'Progress'})

            self.tabs = tabs

    def set_grading_policy(self, course_policy):
        """
        The JSON object can have the keys GRADER and GRADE_CUTOFFS. If either is
        missing, it reverts to the default.
        """
        if course_policy is None:
            course_policy = {}

        # Load the global settings as a dictionary
        grading_policy = self.grading_policy

        # Override any global settings with the course settings
        grading_policy.update(course_policy)

        # Here is where we should parse any configurations, so that we can fail early
        # Use setters so that side effecting to .definitions works
        self.raw_grader = grading_policy['GRADER']  # used for cms access
        self.grade_cutoffs = grading_policy['GRADE_CUTOFFS']

    @classmethod
    def read_grading_policy(cls, paths, system):
        """Load a grading policy from the specified paths, in order, if it exists."""
        # Default to a blank policy dict
        policy_str = '{}'

        for policy_path in paths:
            if not system.resources_fs.exists(policy_path):
                continue
            log.debug("Loading grading policy from {0}".format(policy_path))
            try:
                with system.resources_fs.open(policy_path) as grading_policy_file:
                    policy_str = grading_policy_file.read()
                    # if we successfully read the file, stop looking at backups
                    break
            except (IOError):
                msg = "Unable to load course settings file from '{0}'".format(policy_path)
                log.warning(msg)

        return policy_str

    @classmethod
    def from_xml(cls, xml_data, system, org=None, course=None):
        instance = super(CourseDescriptor, cls).from_xml(xml_data, system, org, course)

        # bleh, have to parse the XML here to just pull out the url_name attribute
        # I don't think it's stored anywhere in the instance.
        course_file = StringIO(xml_data.encode('ascii', 'ignore'))
        xml_obj = etree.parse(course_file, parser=edx_xml_parser).getroot()

        policy_dir = None
        url_name = xml_obj.get('url_name', xml_obj.get('slug'))
        if url_name:
            policy_dir = 'policies/' + url_name

        # Try to load grading policy
        paths = ['grading_policy.json']
        if policy_dir:
            paths = [policy_dir + '/grading_policy.json'] + paths

        try:
            policy = json.loads(cls.read_grading_policy(paths, system))
        except ValueError:
            system.error_tracker("Unable to decode grading policy as json")
            policy = {}

        # now set the current instance. set_grading_policy() will apply some inheritance rules
        instance.set_grading_policy(policy)

        return instance

    @classmethod
    def definition_from_xml(cls, xml_object, system):
        textbooks = []
        for textbook in xml_object.findall("textbook"):
            textbooks.append([textbook.get('title'), textbook.get('book_url')])
            xml_object.remove(textbook)

        # Load the wiki tag if it exists
        wiki_slug = None
        wiki_tag = xml_object.find("wiki")
        if wiki_tag is not None:
            wiki_slug = wiki_tag.attrib.get("slug", default=None)
            xml_object.remove(wiki_tag)

        definition, children = super(CourseDescriptor, cls).definition_from_xml(xml_object, system)

        definition['textbooks'] = textbooks
        definition['wiki_slug'] = wiki_slug

        return definition, children

    def definition_to_xml(self, resource_fs):
        xml_object = super(CourseDescriptor, self).definition_to_xml(resource_fs)

        if len(self.textbooks) > 0:
            textbook_xml_object = etree.Element('textbook')
            for textbook in self.textbooks:
                textbook_xml_object.set('title', textbook.title)
                textbook_xml_object.set('book_url', textbook.book_url)

            xml_object.append(textbook_xml_object)

        return xml_object

    def has_ended(self):
        """
        Returns True if the current time is after the specified course end date.
        Returns False if there is no end date specified.
        """
        if self.end is None:
            return False

        return datetime.now(UTC()) > self.end

    def has_started(self):
<<<<<<< HEAD
        return datetime.utcnow() > self.start
=======
        return datetime.now(UTC()) > self.start
>>>>>>> 6c4ebbe6

    @property
    def grader(self):
        return grader_from_conf(self.raw_grader)

    @property
    def raw_grader(self):
        return self._grading_policy['RAW_GRADER']

    @raw_grader.setter
    def raw_grader(self, value):
        # NOTE WELL: this change will not update the processed graders. If we need that, this needs to call grader_from_conf
        self._grading_policy['RAW_GRADER'] = value
        self.grading_policy['GRADER'] = value

    @property
    def grade_cutoffs(self):
        return self._grading_policy['GRADE_CUTOFFS']

    @grade_cutoffs.setter
    def grade_cutoffs(self, value):
        self._grading_policy['GRADE_CUTOFFS'] = value

        # XBlock fields don't update after mutation
        policy = self.grading_policy
        policy['GRADE_CUTOFFS'] = value
        self.grading_policy = policy

    @property
    def lowest_passing_grade(self):
        return min(self._grading_policy['GRADE_CUTOFFS'].values())

    @property
    def is_cohorted(self):
        """
        Return whether the course is cohorted.
        """
        config = self.cohort_config
        if config is None:
            return False

        return bool(config.get("cohorted"))

    @property
    def auto_cohort(self):
        """
        Return whether the course is auto-cohorted.
        """
        if not self.is_cohorted:
            return False

        return bool(self.cohort_config.get(
            "auto_cohort", False))

    @property
    def auto_cohort_groups(self):
        """
        Return the list of groups to put students into.  Returns [] if not
        specified. Returns specified list even if is_cohorted and/or auto_cohort are
        False.
        """
        if self.cohort_config is None:
            return []
        else:
            return self.cohort_config.get("auto_cohort_groups", [])

    @property
    def top_level_discussion_topic_ids(self):
        """
        Return list of topic ids defined in course policy.
        """
        topics = self.discussion_topics
        return [d["id"] for d in topics.values()]

    @property
    def cohorted_discussions(self):
        """
        Return the set of discussions that is explicitly cohorted.  It may be
        the empty set.  Note that all inline discussions are automatically
        cohorted based on the course's is_cohorted setting.
        """
        config = self.cohort_config
        if config is None:
            return set()

        return set(config.get("cohorted_discussions", []))

    @property
    def is_newish(self):
        """
        Returns if the course has been flagged as new. If
        there is no flag, return a heuristic value considering the
        announcement and the start dates.
        """
        flag = self.is_new
        if flag is None:
            # Use a heuristic if the course has not been flagged
            announcement, start, now = self._sorting_dates()
            if announcement and (now - announcement).days < 30:
                # The course has been announced for less that month
                return True
            elif (now - start).days < 1:
                # The course has not started yet
                return True
            else:
                return False
        elif isinstance(flag, basestring):
            return flag.lower() in ['true', 'yes', 'y']
        else:
            return bool(flag)

    @property
    def sorting_score(self):
        """
        Returns a tuple that can be used to sort the courses according
        the how "new" they are. The "newness" score is computed using a
        heuristic that takes into account the announcement and
        (advertized) start dates of the course if available.

        The lower the number the "newer" the course.
        """
        # Make courses that have an announcement date shave a lower
        # score than courses than don't, older courses should have a
        # higher score.
        announcement, start, now = self._sorting_dates()
        scale = 300.0  # about a year
        if announcement:
            days = (now - announcement).days
            score = -exp(-days / scale)
        else:
            days = (now - start).days
            score = exp(days / scale)
        return score

    def _sorting_dates(self):
        # utility function to get datetime objects for dates used to
        # compute the is_new flag and the sorting_score

        announcement = self.announcement
        if announcement is not None:
            announcement = announcement

        try:
            start = dateutil.parser.parse(self.advertised_start)
            if start.tzinfo is None:
                start = start.replace(tzinfo=UTC())
        except (ValueError, AttributeError):
            start = self.start

        now = datetime.now(UTC())

        return announcement, start, now

    @lazyproperty
    def grading_context(self):
        """
        This returns a dictionary with keys necessary for quickly grading
        a student. They are used by grades.grade()

        The grading context has two keys:
        graded_sections - This contains the sections that are graded, as
            well as all possible children modules that can affect the
            grading. This allows some sections to be skipped if the student
            hasn't seen any part of it.

            The format is a dictionary keyed by section-type. The values are
            arrays of dictionaries containing
                "section_descriptor" : The section descriptor
                "xmoduledescriptors" : An array of xmoduledescriptors that
                    could possibly be in the section, for any student

        all_descriptors - This contains a list of all xmodules that can
            effect grading a student. This is used to efficiently fetch
            all the xmodule state for a ModelDataCache without walking
            the descriptor tree again.


        """

        all_descriptors = []
        graded_sections = {}

        def yield_descriptor_descendents(module_descriptor):
            for child in module_descriptor.get_children():
                yield child
                for module_descriptor in yield_descriptor_descendents(child):
                    yield module_descriptor

        for c in self.get_children():
            for s in c.get_children():
                if s.lms.graded:
                    xmoduledescriptors = list(yield_descriptor_descendents(s))
                    xmoduledescriptors.append(s)

                    # The xmoduledescriptors included here are only the ones that have scores.
                    section_description = {'section_descriptor': s, 'xmoduledescriptors': filter(lambda child: child.has_score, xmoduledescriptors)}

                    section_format = s.lms.format if s.lms.format is not None else ''
                    graded_sections[section_format] = graded_sections.get(section_format, []) + [section_description]

                    all_descriptors.extend(xmoduledescriptors)
                    all_descriptors.append(s)

        return {'graded_sections': graded_sections,
                'all_descriptors': all_descriptors, }

    @staticmethod
    def make_id(org, course, url_name):
        return '/'.join([org, course, url_name])

    @staticmethod
    def id_to_location(course_id):
        '''Convert the given course_id (org/course/name) to a location object.
        Throws ValueError if course_id is of the wrong format.
        '''
        org, course, name = course_id.split('/')
        return Location('i4x', org, course, 'course', name)

    @staticmethod
    def location_to_id(location):
        '''Convert a location of a course to a course_id.  If location category
        is not "course", raise a ValueError.

        location: something that can be passed to Location
        '''
        loc = Location(location)
        if loc.category != "course":
            raise ValueError("{0} is not a course location".format(loc))
        return "/".join([loc.org, loc.course, loc.name])

    @property
    def id(self):
        """Return the course_id for this course"""
        return self.location_to_id(self.location)

    @property
    def start_date_text(self):
        def try_parse_iso_8601(text):
            try:
                result = datetime.strptime(text, "%Y-%m-%dT%H:%M")
                result = result.strftime("%b %d, %Y")
            except ValueError:
                result = text.title()

            return result

        if isinstance(self.advertised_start, basestring):
            return try_parse_iso_8601(self.advertised_start)
        elif self.advertised_start is None and self.start is None:
            # TODO this is an impossible state since the init function forces start to have a value
            return 'TBD'
        elif isinstance(self.advertised_start, time.struct_time):
            return time.strftime("%b %d, %Y", self.advertised_start)
        elif hasattr(self.advertised_start, 'strftime'):
            return self.advertised_start.strftime("%b %d, %Y")
        else:
<<<<<<< HEAD
            return self.start.strftime("%b %d, %Y")
=======
            return (self.advertised_start or self.start).strftime("%b %d, %Y")
>>>>>>> 6c4ebbe6

    @property
    def end_date_text(self):
        """
        Returns the end date for the course formatted as a string.

        If the course does not have an end date set (course.end is None), an empty string will be returned.
        """
        return '' if self.end is None else self.end.strftime("%b %d, %Y")

    @property
    def forum_posts_allowed(self):
        try:
            blackout_periods = [(parse_time(start), parse_time(end))
                                for start, end
                                in self.discussion_blackouts]
            now = datetime.now(UTC())
            for start, end in blackout_periods:
                if start <= now <= end:
                    return False
        except:
            log.exception("Error parsing discussion_blackouts for course {0}".format(self.id))

        return True

    class TestCenterExam(object):
        def __init__(self, course_id, exam_name, exam_info):
            self.course_id = course_id
            self.exam_name = exam_name
            self.exam_info = exam_info
            self.exam_series_code = exam_info.get('Exam_Series_Code') or exam_name
            self.display_name = exam_info.get('Exam_Display_Name') or self.exam_series_code
            self.first_eligible_appointment_date = self._try_parse_time('First_Eligible_Appointment_Date')
            if self.first_eligible_appointment_date is None:
                raise ValueError("First appointment date must be specified")
            # TODO: If defaulting the last appointment date, it should be the
            # *end* of the same day, not the same time.  It's going to be used as the
            # end of the exam overall, so we don't want the exam to disappear too soon.
            # It's also used optionally as the registration end date, so time matters there too.
            self.last_eligible_appointment_date = self._try_parse_time('Last_Eligible_Appointment_Date')  # or self.first_eligible_appointment_date
            if self.last_eligible_appointment_date is None:
                raise ValueError("Last appointment date must be specified")
            self.registration_start_date = (self._try_parse_time('Registration_Start_Date') or
                datetime.utcfromtimestamp(0))
            self.registration_end_date = self._try_parse_time('Registration_End_Date') or self.last_eligible_appointment_date
            # do validation within the exam info:
            if self.registration_start_date > self.registration_end_date:
                raise ValueError("Registration start date must be before registration end date")
            if self.first_eligible_appointment_date > self.last_eligible_appointment_date:
                raise ValueError("First appointment date must be before last appointment date")
            if self.registration_end_date > self.last_eligible_appointment_date:
                raise ValueError("Registration end date must be before last appointment date")
            self.exam_url = exam_info.get('Exam_URL')

        def _try_parse_time(self, key):
            """
            Parse an optional metadata key containing a time: if present, complain
            if it doesn't parse.
            Return None if not present or invalid.
            """
            if key in self.exam_info:
                try:
                    return parse_time(self.exam_info[key])
                except ValueError as e:
                    msg = "Exam {0} in course {1} loaded with a bad exam_info key '{2}': '{3}'".format(self.exam_name, self.course_id, self.exam_info[key], e)
                    log.warning(msg)
                return None

        def has_started(self):
            return datetime.now(UTC()) > self.first_eligible_appointment_date

        def has_ended(self):
            return datetime.now(UTC()) > self.last_eligible_appointment_date

        def has_started_registration(self):
            return datetime.now(UTC()) > self.registration_start_date

        def has_ended_registration(self):
            return datetime.now(UTC()) > self.registration_end_date

        def is_registering(self):
            now = datetime.now(UTC())
            return now >= self.registration_start_date and now <= self.registration_end_date

        @property
        def first_eligible_appointment_date_text(self):
            return self.first_eligible_appointment_date.strftime("%b %d, %Y")

        @property
        def last_eligible_appointment_date_text(self):
            return self.last_eligible_appointment_date.strftime("%b %d, %Y")

        @property
        def registration_end_date_text(self):
            return date_utils.get_default_time_display(self.registration_end_date)

    @property
    def current_test_center_exam(self):
        exams = [exam for exam in self.test_center_exams if exam.has_started_registration() and not exam.has_ended()]
        if len(exams) > 1:
            # TODO: output some kind of warning.  This should already be
            # caught if we decide to do validation at load time.
            return exams[0]
        elif len(exams) == 1:
            return exams[0]
        else:
            return None

    def get_test_center_exam(self, exam_series_code):
        exams = [exam for exam in self.test_center_exams if exam.exam_series_code == exam_series_code]
        return exams[0] if len(exams) == 1 else None

    @property
    def number(self):
        return self.location.course

    @property
    def org(self):
        return self.location.org<|MERGE_RESOLUTION|>--- conflicted
+++ resolved
@@ -16,14 +16,10 @@
 
 from xblock.core import Scope, List, String, Object, Boolean
 from .fields import Date
-<<<<<<< HEAD
 import logging
-from xmodule.fields import DateTime
 from xmodule.modulestore.locator import CourseLocator
-=======
 from django.utils.timezone import UTC
 from xmodule.util import date_utils
->>>>>>> 6c4ebbe6
 
 
 log = logging.getLogger(__name__)
@@ -155,12 +151,12 @@
     textbooks = TextbookList(help="List of pairs of (title, url) for textbooks used in this course",
         default=[], scope=Scope.content)
     wiki_slug = String(help="Slug that points to the wiki for this course", scope=Scope.content)
-    enrollment_start = DateTime(help="Date that enrollment for this class is opened", scope=Scope.settings)
-    enrollment_end = DateTime(help="Date that enrollment for this class is closed", scope=Scope.settings)
-    start = DateTime(help="Start time when this module is visible",
-        default=datetime.utcnow(),
+    enrollment_start = Date(help="Date that enrollment for this class is opened", scope=Scope.settings)
+    enrollment_end = Date(help="Date that enrollment for this class is closed", scope=Scope.settings)
+    start = Date(help="Start time when this module is visible",
+        default=datetime.now(UTC()),
         scope=Scope.settings)
-    end = DateTime(help="Date that this class ends", scope=Scope.settings)
+    end = Date(help="Date that this class ends", scope=Scope.settings)
     advertised_start = String(help="Date that this course is advertised to start", scope=Scope.settings)
     grading_policy = Object(help="Grading policy definition for this class",
         default={"GRADER": [
@@ -382,14 +378,6 @@
                 self.wiki_slug = self.location.course_id or self.display_name
 
         msg = None
-<<<<<<< HEAD
-=======
-        if self.start is None:
-            msg = "Course loaded without a valid start date. id = %s" % self.id
-            self.start = datetime.now(UTC())
-            log.critical(msg)
-            self.system.error_tracker(msg)
->>>>>>> 6c4ebbe6
 
         # NOTE: relies on the modulestore to call set_grading_policy() right after
         # init.  (Modulestore is in charge of figuring out where to load the policy from)
@@ -563,11 +551,7 @@
         return datetime.now(UTC()) > self.end
 
     def has_started(self):
-<<<<<<< HEAD
-        return datetime.utcnow() > self.start
-=======
         return datetime.now(UTC()) > self.start
->>>>>>> 6c4ebbe6
 
     @property
     def grader(self):
@@ -819,16 +803,8 @@
         elif self.advertised_start is None and self.start is None:
             # TODO this is an impossible state since the init function forces start to have a value
             return 'TBD'
-        elif isinstance(self.advertised_start, time.struct_time):
-            return time.strftime("%b %d, %Y", self.advertised_start)
-        elif hasattr(self.advertised_start, 'strftime'):
-            return self.advertised_start.strftime("%b %d, %Y")
         else:
-<<<<<<< HEAD
-            return self.start.strftime("%b %d, %Y")
-=======
             return (self.advertised_start or self.start).strftime("%b %d, %Y")
->>>>>>> 6c4ebbe6
 
     @property
     def end_date_text(self):
