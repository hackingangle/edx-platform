--- conflicted
+++ resolved
@@ -34,13 +34,8 @@
 import chem.chemcalc
 import chem.chemtools
 import chem.miller
-<<<<<<< HEAD
-import graders
-import graders.draganddrop
-=======
 import verifiers
 import verifiers.draganddrop
->>>>>>> 5d6c5de8
 
 import calc
 from correctmap import CorrectMap
@@ -77,11 +72,7 @@
                   'chemcalc': chem.chemcalc,
                   'chemtools': chem.chemtools,
                   'miller': chem.miller,
-<<<<<<< HEAD
-                  'draganddrop': graders.draganddrop}
-=======
                   'draganddrop': verifiers.draganddrop}
->>>>>>> 5d6c5de8
 
 # These should be removed from HTML output, including all subelements
 html_problem_semantics = ["codeparam", "responseparam", "answer", "script", "hintgroup", "openendedparam","openendedrubric"]
