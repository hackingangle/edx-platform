--- conflicted
+++ resolved
@@ -30,11 +30,7 @@
         # Rather than watching all of the directories in one command
         # watch each static files subdirectory separately
         cmds = []
-<<<<<<< HEAD
-        Dir['*/static'].each do |coffee_folder|
-=======
         ['lms/static/coffee', 'cms/static/coffee', 'common/static/coffee', 'common/static/xmodule'].each do |coffee_folder|
->>>>>>> 6b68f2c0
             cmds << "node_modules/.bin/coffee --watch --compile #{coffee_folder}"
         end
         cmds
